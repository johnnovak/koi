--- conflicted
+++ resolved
@@ -175,6 +175,15 @@
   koi.label(400, 430, w, h, fmt"{sliderVal4:.3f}",
             color = gray(0.90), fontSize = 19.0)
 
+  # Text fields
+  y += pad * 2
+  textFieldVal1 = koi.textField(
+    x, y, w, h, tooltip = "Text field 1", textFieldVal1)
+
+  y += pad
+  textFieldVal2 = koi.textField(
+    x, y, w, h, tooltip = "Text field 2", textFieldVal2)
+
   # Checkboxes
   y += pad * 2
   checkBoxVal1 = koi.checkBox(
@@ -197,15 +206,6 @@
     labels = @["One", "Two", "Three"],
     tooltips = @["First (1)", "Second (2)", "Third (3)"],
     radioButtonsVal2)
-
-  # Text fields
-  y += pad * 2
-  textFieldVal1 = koi.textField(
-    x, y, w, h, tooltip = "Text field 1", textFieldVal1)
-
-  y += pad
-  textFieldVal2 = koi.textField(
-    x, y, w, h, tooltip = "Text field 2", textFieldVal2)
 
   # Dropdowns
   y = 50.0 + pad
@@ -232,7 +232,6 @@
   glfw.swapBuffers(win)
 
 
-<<<<<<< HEAD
 proc windowPositionCb(win: Window, pos: tuple[x, y: int32]) =
   render(win)
 
@@ -241,13 +240,6 @@
   glfw.initialize()
 
   var win = createWindow()
-=======
-proc init(): Window =
-  glfw.initialize()
-
-  var win = createWindow()
-  win.framebufferSizeCb = render
->>>>>>> d9e8183b
   win.pos = (400, 150)  # TODO for development
 
   var flags = {nifStencilStrokes, nifDebug}
@@ -263,7 +255,6 @@
   koi.init(vg)
 
   win.windowPositionCb = windowPositionCb
-  win.framebufferSizeCb = render
 
   glfw.swapInterval(1)
 
