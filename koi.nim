import math, unicode, strformat

import glfw
import nanovg
import xxhash


# {{{ Types

type
  DropdownState = enum
    dsClosed, dsOpenLMBPressed, dsOpen

  SliderState = enum
    ssDefault,
    ssDragHidden

  ScrollBarState = enum
    sbsDefault,
    sbsDragNormal,
    sbsDragHidden,
    sbsTrackClickFirst,
    sbsTrackClickDelay,
    sbsTrackClickRepeat

  TextFieldState = enum
    tfDefault,
    tfEdit

  TooltipState = enum
    tsOff, tsShowDelay, tsShow, tsFadeOutDelay, tsFadeOut


type GuiState = object
  # Mouse state
  mx, my:         float
  lastmx, lastmy: float
  mbLeftDown:     bool
  mbRightDown:    bool
  mbMiddleDown:   bool

  # Keyboard
  shiftDown:      bool
  altDown:        bool
  ctrlDown:       bool
  superDown:      bool

  # Active & hot items
  hotItem:        int64
  activeItem:     int64
  lastHotItem:    int64

  # General purpose widget states
  x0, y0:         float   # for relative mouse movement calculations
  t0:             float   # for timeouts
  dragX, dragY:   float   # for keeping track of the cursor in hidden drag mode

  # Widget-specific states
  radioButtonsActiveButton: int

  dropdownState:     DropdownState
  dropdownActive:    int64

  sliderState:       SliderState

  scrollBarState:    ScrollBarState
  scrollBarClickDir: float

  textFieldState:    TextFieldState

  # Internal tooltip state
  tooltipState:      TooltipState
  lastTooltipState:  TooltipState
  tooltipT0:         float
  tooltipText:       string

type DrawState = enum
  dsNormal, dsHover, dsActive

# }}}
# {{{ Globals

var
  gui {.threadvar.}: GuiState
  vg:  NVGContext

var
  RED*      {.threadvar.}: Color
  GRAY_MID* {.threadvar.}: Color
  GRAY_HI*  {.threadvar.}: Color
  GRAY_LO*  {.threadvar.}: Color
  GRAY_LOHI*{.threadvar.}: Color

# }}}
# {{{ Configuration

const
  TooltipShowDelay       = 0.5
  TooltipFadeOutDelay    = 0.1
  TooltipFadeOutDuration = 5.3

  ScrollBarFineDragDivisor         = 10.0
  ScrollBarUltraFineDragDivisor    = 100.0
  ScrollBarTrackClickRepeatDelay   = 0.3
  ScrollBarTrackClickRepeatTimeout = 0.05

  SliderFineDragDivisor      = 10.0
  SliderUltraFineDragDivisor = 100.0

# }}}

# {{{ Utils

proc lerp*(a, b, t: float): float =
  a + (b - a) * t

proc invLerp*(a, b, v: float): float =
  (v - a) / (b - a)


proc disableCursor*() =
  var win = glfw.currentContext()
  echo "DISABLE: " & $cast[int](win)
  glfw.currentContext().cursorMode = cmDisabled

proc enableCursor*() =
  glfw.currentContext().cursorMode = cmNormal

proc setCursorPosX*(x: float) =
  let win = glfw.currentContext()
  let (_, currY) = win.cursorPos()
  win.cursorPos = (x, currY)

proc setCursorPosY*(y: float) =
  let win = glfw.currentContext()
  let (currX, _) = win.cursorPos()
  win.cursorPos = (currX, y)

proc truncate(vg: NVGContext, text: string, maxWidth: float): string =
  result = text # TODO

# }}}
# {{{ UI helpers

<<<<<<< HEAD
var
  gui {.threadvar.}: GuiState
  vg  {.threadvar.}: NVGContext
=======
template generateId(filename: string, line: int, id: string): int64 =
  let
    hash32 = XXH32(filename & $line & id)

  # Make sure the IDs are always positive integers
  int64(hash32) - int32.low + 1


proc mouseInside(x, y, w, h: float): bool =
  gui.mx >= x and gui.mx <= x+w and
  gui.my >= y and gui.my <= y+h
>>>>>>> d9e8183b

template isHot(id: int64): bool =
  gui.hotItem == id

template setHot(id: int64) =
  gui.hotItem = id

template isActive(id: int64): bool =
  gui.activeItem == id

template setActive(id: int64) =
  gui.activeItem = id

template isHotAndActive(id: int64): bool =
  isHot(id) and isActive(id)

template noActiveItem(): bool =
  gui.activeItem == 0

# }}}
# {{{ Keyboard handling

const CharBufSize = 200
var
  # +1 is neeed because we want array indices correspond to keycodes
  keyState: array[ord(glfw.Key.high) + 1, bool]

  charBuf: array[CharBufSize, Rune]
  charBufIdx: Natural


proc charCb(win: Window, codePoint: Rune) =
  if charBufIdx <= charBuf.high:
    charBuf[charBufIdx] = codePoint
    inc(charBufIdx)

proc resetCharBuf() =
  charBufIdx = 0

proc storeKeyState() =
  let win = currentContext()
  for key in keySpace..Key.high:
    keyState[ord(key)] = win.isKeyDown(key)

proc isKeyDown*(key: Key): bool =
  if key != keyUnknown:
    result = keyState[ord(key)]

# }}}
# {{{ Tooltip handling
# {{{ handleTooltipInsideWidget

proc handleTooltipInsideWidget(id: int64, tooltip: string) =
  gui.tooltipState = gui.lastTooltipState

  # Reset the tooltip show delay if the cursor has been moved inside a
  # widget
  if gui.tooltipState == tsShowDelay:
    let cursorMoved = gui.mx != gui.lastmx or gui.my != gui.lastmy
    if cursorMoved:
      gui.tooltipT0 = getTime()

  # Hide the tooltip immediately if the LMB is pressed inside the widget
  if gui.mbLeftDown and gui.activeItem > 0:
    gui.tooltipState = tsOff

  # Start the show delay if we just entered the widget with LMB up and no
  # other tooltip is being shown
  elif gui.tooltipState == tsOff and not gui.mbLeftDown and
       gui.lastHotItem != id:
    gui.tooltipState = tsShowDelay
    gui.tooltipT0 = getTime()

  elif gui.tooltipState >= tsShow:
    gui.tooltipState = tsShow
    gui.tooltipT0 = getTime()
    gui.tooltipText = tooltip

# }}}
# {{{ drawTooltip

proc drawTooltip(vg: NVGContext, x, y: float, text: string,
                 alpha: float = 1.0) =
  # TODO should moved to the drawing section once deferred drawing is
  # implemented
  let
    w = 150.0
    h = 40.0

  vg.beginPath()
  vg.roundedRect(x, y, w, h, 5)
  vg.fillColor(gray(0.1, 0.88 * alpha))
  vg.fill()

  vg.fontSize(17.0)
  vg.fontFace("sans-bold")
  vg.textAlign(haLeft, vaMiddle)
  vg.fillColor(white(0.9 * alpha))
  discard vg.text(x + 10, y + 10, text)

# }}}
# {{{ tooltipPost

proc tooltipPost(vg: NVGContext) =
  # TODO the actual drawing should be moved out of here once deferred drawing
  # is implemented
  let
    ttx = gui.mx + 13
    tty = gui.my + 20

  case gui.tooltipState:
  of tsOff: discard
  of tsShowDelay:
    if getTime() - gui.tooltipT0 > TooltipShowDelay:
      gui.tooltipState = tsShow

  of tsShow:
    drawToolTip(vg, ttx, tty, gui.tooltipText)

  of tsFadeOutDelay:
    drawToolTip(vg, ttx, tty, gui.tooltipText)
    if getTime() - gui.tooltipT0 > TooltipFadeOutDelay:
      gui.tooltipState = tsFadeOut
      gui.tooltipT0 = getTime()

  of tsFadeOut:
    let t = getTime() - gui.tooltipT0
    if t > TooltipFadeOutDuration:
      gui.tooltipState = tsOff
    else:
      let alpha = 1.0 - t / TooltipFadeOutDuration
      drawToolTip(vg, ttx, tty, gui.tooltipText, alpha)

  # We reset the show delay state or move into the fade out state if the
  # tooltip is being shown; this is to handle the case when the user just
  # moved the cursor outside of a widget. The actual widgets are responsible
  # for "keeping the state alive" every frame if the widget is hot/active by
  # restoring the tooltip state from lastTooltipState.
  gui.lastTooltipState = gui.tooltipState

  if gui.tooltipState == tsShowDelay:
    gui.tooltipState = tsOff
  elif gui.tooltipState == tsShow:
    gui.tooltipState = tsFadeOutDelay
    gui.tooltipT0 = getTime()

# }}}
# }}}

# {{{ label
proc textLabel(id:         int64,
               x, y, w, h: float,
               label:      string,
               color:      Color,
               fontSize:   float = 19.0,
               fontFace:   string = "sans-bold") =

  vg.fontSize(fontSize)
  vg.fontFace(fontFace)
  vg.textAlign(haLeft, vaMiddle)
  vg.fillColor(color)
#  let tw = vg.horizontalAdvance(0,0, label)
  discard vg.text(x, y+h*0.5, label)


template label*(x, y, w, h: float,
                label:      string,
                color:      Color,
                fontSize:   float = 19.0,
                fontFace:   string = "sans-bold") =

  let i = instantiationInfo(fullPaths = true)
  let id = generateId(i.filename, i.line, "")

  textLabel(id, x, y, w, h, label, color, fontSize, fontFace)

# }}}
# {{{ button

proc button(id:         int64,
            x, y, w, h: float,
            label:      string,
            color:      Color,
            tooltip:    string = ""): bool =

  # Hit testing
  if mouseInside(x, y, w, h):
    setHot(id)
    if gui.mbLeftDown and noActiveItem():
      setActive(id)

  # LMB released over active widget means it was clicked
  if not gui.mbLeftDown and isHotAndActive(id):
    result = true

  # Draw button
  let drawState = if isHot(id) and noActiveItem(): dsHover
    elif isHotAndActive(id): dsActive
    else: dsNormal

  let fillColor = case drawState
    of dsHover:  GRAY_HI
    of dsActive: RED
    else:        color

  vg.beginPath()
  vg.roundedRect(x, y, w, h, 5)
  vg.fillColor(fillColor)
  vg.fill()

  vg.fontSize(19.0)
  vg.fontFace("sans-bold")
  vg.textAlign(haLeft, vaMiddle)
  vg.fillColor(GRAY_LO)
  let tw = vg.horizontalAdvance(0,0, label)
  discard vg.text(x + w*0.5 - tw*0.5, y+h*0.5, label)

  if isHot(id):
    handleTooltipInsideWidget(id, tooltip)


template button*(x, y, w, h: float,
                 label:      string,
                 color:      Color,
                 tooltip:    string = ""): bool =

  let i = instantiationInfo(fullPaths = true)
  let id = generateId(i.filename, i.line, "")

  button(id, x, y, w, h, label, color, tooltip)

# }}}
# {{{ checkBox

proc checkBox(id:      int64,
              x, y, w: float,
              tooltip: string = "",
              active:  bool): bool =

  const
    CheckPad = 3

  # Hit testing
  if mouseInside(x, y, w, w):
    setHot(id)
    if gui.mbLeftDown and noActiveItem():
      setActive(id)

  # TODO SweepCheckBox could be introduced later

  # LMB released over active widget means it was clicked
  let active = if not gui.mbLeftDown and isHotAndActive(id): not active
               else: active

  result = active

  # Draw check box
  let drawState = if isHot(id) and noActiveItem(): dsHover
    elif isHotAndActive(id): dsActive
    else: dsNormal

  # Draw background
  let bgColor = case drawState
    of dsHover, dsActive: GRAY_HI
    else:                 GRAY_MID

  vg.beginPath()
  vg.roundedRect(x, y, w, w, 5)
  vg.fillColor(bgColor)
  vg.fill()

  # Draw check mark
  let checkColor = case drawState
    of dsHover:
      if active: white() else: GRAY_LOHI
    of dsActive: RED
    else:
      if active: GRAY_LO else: GRAY_HI

  let w = w - CheckPad*2
  vg.beginPath()
  vg.roundedRect(x + CheckPad, y + CheckPad, w, w, 5)
  vg.fillColor(checkColor)
  vg.fill()

  if isHot(id):
    handleTooltipInsideWidget(id, tooltip)


template checkBox*(x, y, w: float,
                   tooltip: string = "",
                   active:  bool): bool =

  let i = instantiationInfo(fullPaths = true)
  let id = generateId(i.filename, i.line, "")

  checkbox(id, x, y, w, tooltip, active)

# }}}
# {{{ radioButtons

proc radioButtons(id:           int64,
                  x, y, w, h:   float,
                  labels:       openArray[string],
                  tooltips:     openArray[string] = @[],
                  activeButton: Natural): Natural =

  assert activeButton >= 0 and activeButton <= labels.high
  assert tooltips.len == 0 or tooltips.len == labels.len

  let
    numButtons = labels.len
    buttonW = w / numButtons.float

  # Hit testing
  let hotButton = min(int(floor((gui.mx - x) / buttonW)), numButtons-1)

  if mouseInside(x, y, w, h):
    setHot(id)
    if gui.mbLeftDown and noActiveItem():
      setActive(id)
      gui.radioButtonsActiveButton = hotButton

  # LMB released over active widget means it was clicked
  if not gui.mbLeftDown and isHotAndActive(id) and
     gui.radioButtonsActiveButton == hotButton:
    result = hotButton
  else:
    result = activeButton

  # Draw radio buttons
  let drawState = if isHot(id) and noActiveItem(): dsHover
    elif isHotAndActive(id): dsActive
    else: dsNormal

  var x = x
  const PadX = 2

  vg.fontSize(19.0)
  vg.fontFace("sans-bold")
  vg.textAlign(haLeft, vaMiddle)

  for i, label in labels:
    let fillColor = if   drawState == dsHover  and hotButton == i: GRAY_HI
                    elif drawState == dsActive and hotButton == i and
                         gui.radioButtonsActiveButton == i: RED
                    else:
                      if activeButton == i: GRAY_LO else : GRAY_MID

    vg.beginPath()
    vg.rect(x, y, buttonW - PadX, h)
    vg.fillColor(fillColor)
    vg.fill()

    let
      label = truncate(vg, label, buttonW)
      textColor = if drawState == dsHover and hotButton == i: GRAY_LO
                  else:
                    if activeButton == i: GRAY_HI
                    else: GRAY_LO

    vg.fillColor(textColor)
    let tw = vg.horizontalAdvance(0,0, label)
    discard vg.text(x + buttonW*0.5 - tw*0.5, y+h*0.5, label)

    x += buttonW

  if isHot(id):
    handleTooltipInsideWidget(id, tooltips[hotButton])


template radioButtons*(x, y, w, h:   float,
                       labels:       openArray[string],
                       tooltips:     openArray[string] = @[],
                       activeButton: Natural): Natural =

  let i = instantiationInfo(fullPaths = true)
  let id = generateId(i.filename, i.line, "")

  radioButtons(id, x, y, w, h, labels, tooltips, activeButton)

# }}}
# {{{ dropdown

proc dropdown(id:           int64,
              x, y, w, h:   float,
              items:        openArray[string],
              tooltip:      string = "",
              selectedItem: Natural): Natural =

  assert items.len > 0
  assert selectedItem <= items.high

  const BoxPad = 7

  var
    boxX, boxY, boxW, boxH: float
    hoverItem = -1

  let
    numItems = items.len
    itemHeight = h  # TODO just temporarily

  result = selectedItem

  if gui.dropdownState == dsClosed:
    if mouseInside(x, y, w, h):
      setHot(id)
      if gui.mbLeftDown and noActiveItem():
        setActive(id)
        gui.dropdownState = dsOpenLMBPressed
        gui.dropdownActive = id

  # We 'fall through' to the open state to avoid a 1-frame delay when clicking
  # the button
  if gui.dropdownActive == id and gui.dropdownState >= dsOpenLMBPressed:

    # Calculate the position of the box around the dropdown items
    var maxItemWidth = 0.0
    for i in items:
      let tw = vg.horizontalAdvance(0, 0, i)
      maxItemWidth = max(tw, maxItemWidth)

    boxX = x
    boxY = y + h
    boxW = max(maxItemWidth + BoxPad*2, w)
    boxH = float(items.len) * itemHeight + BoxPad*2

    # Hit testing
    let
      insideButton = mouseInside(x, y, w, h)
      insideBox = mouseInside(boxX, boxY, boxW, boxH)

    if insideButton or insideBox:
      setHot(id)
      setActive(id)
    else:
      gui.dropdownState = dsClosed
      gui.dropdownActive = 0

    hoverItem = min(int(floor((gui.my - boxY - BoxPad) / itemHeight)),
                    numItems-1)

    # LMB released inside the box selects the item under the cursor and closes
    # the dropdown
    if gui.dropdownState == dsOpenLMBPressed:
      if not gui.mbLeftDown:
        if hoverItem >= 0:
          result = hoverItem
          gui.dropdownState = dsClosed
          gui.dropdownActive = 0
        else:
          gui.dropdownState = dsOpen
    else:
      if gui.mbLeftDown:
        if hoverItem >= 0:
          result = hoverItem
          gui.dropdownState = dsClosed
          gui.dropdownActive = 0

        elif insideButton:
          gui.dropdownState = dsClosed
          gui.dropdownActive = 0

  # Draw button
  let drawState = if isHot(id) and noActiveItem(): dsHover
    elif isHotAndActive(id): dsActive
    else: dsNormal

  let fillColor = case drawState
    of dsHover:  GRAY_HI
    of dsActive: GRAY_MID
    else:        GRAY_MID

  vg.beginPath()
  vg.roundedRect(x, y, w, h, 5)
  vg.fillColor(fillColor)
  vg.fill()

  const ItemXPad = 7
  let itemText = items[selectedItem]

  let textColor = case drawState
    of dsHover:  GRAY_LO
    of dsActive: GRAY_LO
    else:        GRAY_LO

  vg.fontSize(19.0)
  vg.fontFace("sans-bold")
  vg.textAlign(haLeft, vaMiddle)
  vg.fillColor(textColor)
  discard vg.text(x + ItemXPad, y+h*0.5, itemText)

  # Draw item list box
  vg.beginPath()
  vg.roundedRect(boxX, boxY, boxW, boxH, 5)
  vg.fillColor(GRAY_LO)
  vg.fill()

  # Draw items
  if isActive(id) and gui.dropdownState >= dsOpenLMBPressed:
    vg.fontSize(19.0)
    vg.fontFace("sans-bold")
    vg.textAlign(haLeft, vaMiddle)
    vg.fillColor(GRAY_HI)

    var
      ix = boxX + BoxPad
      iy = boxY + BoxPad

    for i, item in items.pairs:
      var textColor = GRAY_HI
      if i == hoverItem:
        vg.beginPath()
        vg.rect(boxX, iy, boxW, h)
        vg.fillColor(RED)
        vg.fill()
        textColor = GRAY_LO

      vg.fillColor(textColor)
      discard vg.text(ix, iy + h*0.5, item)
      iy += itemHeight

  if isHot(id):
    handleTooltipInsideWidget(id, tooltip)


template dropdown*(x, y, w, h:   float,
                   items:        openArray[string],
                   tooltip:      string = "",
                   selectedItem: Natural): Natural =

  let i = instantiationInfo(fullPaths = true)
  let id = generateId(i.filename, i.line, "")

  dropdown(id, x, y, w, h, items, tooltip, selectedItem)

# }}}
# {{{ textField


proc textField(id:         int64,
               x, y, w, h: float,
               tooltip:    string = "",
               text:       string): string =

  result = text

  if gui.textFieldState == tfDefault:
    # Hit testing
    if mouseInside(x, y, w, h):
      setHot(id)
      if gui.mbLeftDown and noActiveItem():
        setActive(id)
        gui.textFieldState = tfEdit

  # We 'fall through' to the edit state to avoid a 1-frame delay when going
  # into edit mode
  if isActive(id) and gui.textFieldState == tfEdit:
      setHot(id)
      setActive(id)
#    if gui.mbLeftDown and not mouseInside(x, y, w, h):
#      gui.textFieldState = tfDefault
    discard 

  # Draw text field
  let drawState = if isHot(id) and noActiveItem(): dsHover
    elif isHotAndActive(id): dsActive
    else: dsNormal

  let fillColor = case drawState
    of dsHover:  GRAY_HI
    of dsActive: RED
    else:        GRAY_MID

  vg.beginPath()
  vg.roundedRect(x, y, w, h, 5)
  vg.fillColor(fillColor)
  vg.fill()

  const PadX = 8

  vg.fontSize(19.0)
  vg.fontFace("sans-bold")
  vg.textAlign(haLeft, vaMiddle)
  vg.fillColor(GRAY_LO)
  discard vg.text(x + PadX, y+h*0.5, text)

  if isHot(id):
    handleTooltipInsideWidget(id, tooltip)


template textField*(x, y, w, h: float,
                    tooltip:    string = "",
                    text:       string): string =

  let i = instantiationInfo(fullPaths = true)
  let id = generateId(i.filename, i.line, "")

  textField(id, x, y, w, h, tooltip, text)
 

# }}}
# {{{ ScrollBar
# {{{ horizScrollBar

# Must be kept in sync with vertScrollBar!
proc horizScrollBar(id:         int64,
                    x, y, w, h: float,
                    startVal:   float =  0.0,
                    endVal:     float =  1.0,
                    thumbSize:  float = -1.0,
                    clickStep:  float = -1.0,
                    tooltip:    string = "",
                    value:      float): float =

  assert (startVal <   endVal and value >= startVal and value <= endVal  ) or
         (endVal   < startVal and value >= endVal   and value <= startVal)

  assert thumbSize < 0.0 or thumbSize < abs(startVal - endVal)
  assert clickStep < 0.0 or clickStep < abs(startVal - endVal)

  const
    ThumbPad = 3
    ThumbMinW = 10

  # Calculate current thumb position
  let
    thumbSize = if thumbSize < 0: 0.000001 else: thumbSize

    thumbW = max((w - ThumbPad*2) / (abs(startVal - endVal) / thumbSize),
                 ThumbMinW)

    thumbH = h - ThumbPad * 2
    thumbMinX = x + ThumbPad
    thumbMaxX = x + w - ThumbPad - thumbW

  proc calcThumbX(val: float): float =
    let t = invLerp(startVal, endVal, value)
    lerp(thumbMinX, thumbMaxX, t)

  let thumbX = calcThumbX(value)

  # Hit testing
  if mouseInside(x, y, w, h):
    setHot(id)
    if gui.mbLeftDown and noActiveItem():
      setActive(id)

  let insideThumb = mouseInside(thumbX, y, thumbW, h)

  # New thumb position & value calculation
  var
    newThumbX = thumbX
    newValue = value

  proc calcNewValue(newThumbX: float): float =
    let t = invLerp(thumbMinX, thumbMaxX, newThumbX)
    lerp(startVal, endVal, t)

  proc calcNewValueTrackClick(): float =
    let clickStep = if clickStep < 0: abs(startVal - endVal) * 0.1
                    else: clickStep

    let (s, e) = if startVal < endVal: (startVal, endVal)
                 else: (endVal, startVal)
    min(max(newValue + gui.scrollBarClickDir * clickStep, s), e)

  if isActive(id):
    case gui.scrollBarState
    of sbsDefault:
      if insideThumb:
        gui.x0 = gui.mx
        if gui.shiftDown:
          disableCursor()
          gui.scrollBarState = sbsDragHidden
        else:
          gui.scrollBarState = sbsDragNormal
      else:
        let s = sgn(endVal - startVal).float
        if gui.mx < thumbX: gui.scrollBarClickDir = -1 * s
        else:               gui.scrollBarClickDir =  1 * s
        gui.scrollBarState = sbsTrackClickFirst
        gui.t0 = getTime()

    of sbsDragNormal:
      if gui.shiftDown:
        disableCursor()
        gui.scrollBarState = sbsDragHidden
      else:
        let dx = gui.mx - gui.x0

        newThumbX = min(max(thumbX + dx, thumbMinX), thumbMaxX)
        newValue = calcNewValue(newThumbX)

        gui.x0 = min(max(gui.mx, thumbMinX), thumbMaxX + thumbW)

    of sbsDragHidden:
      # Technically, the cursor can move outside the widget when it's disabled
      # in "drag hidden" mode, and then it will cease to be "hot". But in
      # order to not break the tooltip processing logic, we're making here
      # sure the widget is always hot in "drag hidden" mode.
      setHot(id)

      if gui.shiftDown:
        let d = if gui.altDown: ScrollBarUltraFineDragDivisor
                else:           ScrollBarFineDragDivisor
        let dx = (gui.mx - gui.x0) / d

        newThumbX = min(max(thumbX + dx, thumbMinX), thumbMaxX)
        newValue = calcNewValue(newThumbX)

        gui.x0 = gui.mx
        gui.dragX = newThumbX + thumbW*0.5
        gui.dragY = -1.0
      else:
        gui.scrollBarState = sbsDragNormal
        enableCursor()
        setCursorPosX(gui.dragX)
        gui.mx = gui.dragX
        gui.x0 = gui.dragX

    of sbsTrackClickFirst:
      newValue = calcNewValueTrackClick()
      newThumbX = calcThumbX(newValue)

      gui.scrollBarState = sbsTrackClickDelay
      gui.t0 = getTime()

    of sbsTrackClickDelay:
      if getTime() - gui.t0 > ScrollBarTrackClickRepeatDelay:
        gui.scrollBarState = sbsTrackClickRepeat

    of sbsTrackClickRepeat:
      if isHot(id):
        if getTime() - gui.t0 > ScrollBarTrackClickRepeatTimeout:
          newValue = calcNewValueTrackClick()
          newThumbX = calcThumbX(newValue)

          if gui.scrollBarClickDir * sgn(endVal - startVal).float > 0:
            if newThumbX + thumbW > gui.mx:
              newThumbX = thumbX
              newValue = value
          else:
            if newThumbX < gui.mx:
              newThumbX = thumbX
              newValue = value

          gui.t0 = getTime()
      else:
        gui.t0 = getTime()

  result = newValue

  # Draw track
  let drawState = if isHot(id) and noActiveItem(): dsHover
    elif isActive(id): dsActive
    else: dsNormal

  let trackColor = case drawState
    of dsHover:  GRAY_HI
    of dsActive: GRAY_MID
    else:        GRAY_MID

  vg.beginPath()
  vg.roundedRect(x, y, w, h, 5)
  vg.fillColor(trackColor)
  vg.fill()

  # Draw thumb
  let thumbColor = case drawState
    of dsHover: GRAY_LOHI
    of dsActive:
      if gui.scrollBarState < sbsTrackClickFirst: RED
      else: GRAY_LO
    else:   GRAY_LO

  vg.beginPath()
  vg.roundedRect(newThumbX, y + ThumbPad, thumbW, thumbH, 5)
  vg.fillColor(thumbColor)
  vg.fill()

  vg.fontSize(19.0)
  vg.fontFace("sans-bold")
  vg.textAlign(haLeft, vaMiddle)
  vg.fillColor(white())
  let valueString = fmt"{result:.3f}"
  let tw = vg.horizontalAdvance(0,0, valueString)
  discard vg.text(x + w*0.5 - tw*0.5, y+h*0.5, valueString)

  if isHot(id):
    handleTooltipInsideWidget(id, tooltip)


template horizScrollBar*(x, y, w, h: float,
                         startVal:  float =  0.0,
                         endVal:    float =  1.0,
                         thumbSize: float = -1.0,
                         clickStep: float = -1.0,
                         tooltip:   string = "",
                         value:     float): float =

  let i = instantiationInfo(fullPaths = true)
  let id = generateId(i.filename, i.line, "")

  horizScrollBar(id,
                 x, y, w, h,
                 startVal, endVal, thumbSize, clickStep, tooltip,
                 value)

# }}}
# {{{ vertScrollBar

# Must be kept in sync with horizScrollBar!
proc vertScrollBar(id:         int64,
                   x, y, w, h: float,
                   startVal:   float =  0.0,
                   endVal:     float =  1.0,
                   thumbSize:  float = -1.0,
                   clickStep:  float = -1.0,
                   tooltip:    string = "",
                   value:      float): float =

  assert (startVal <   endVal and value >= startVal and value <= endVal  ) or
         (endVal   < startVal and value >= endVal   and value <= startVal)

  assert thumbSize < 0.0 or thumbSize < abs(startVal - endVal)
  assert clickStep < 0.0 or clickStep < abs(startVal - endVal)

  const
    ThumbPad = 3
    ThumbMinH = 10

  # Calculate current thumb position
  let
    thumbSize = if thumbSize < 0: 0.000001 else: thumbSize
    thumbW = w - ThumbPad * 2
    thumbH = max((h - ThumbPad*2) / (abs(startVal - endVal) / thumbSize),
                 ThumbMinH)
    thumbMinY = y + ThumbPad
    thumbMaxY = y + h - ThumbPad - thumbH

  proc calcThumbY(val: float): float =
    let t = invLerp(startVal, endVal, value)
    lerp(thumbMinY, thumbMaxY, t)

  let thumbY = calcThumbY(value)

  # Hit testing
  if mouseInside(x, y, w, h):
    setHot(id)
    if gui.mbLeftDown and noActiveItem():
      setActive(id)

  let insideThumb = mouseInside(x, thumbY, w, thumbH)

  # New thumb position & value calculation
  var
    newThumbY = thumbY
    newValue = value

  proc calcNewValue(newThumbY: float): float =
    let t = invLerp(thumbMinY, thumbMaxY, newThumbY)
    lerp(startVal, endVal, t)

  proc calcNewValueTrackClick(): float =
    let clickStep = if clickStep < 0: abs(startVal - endVal) * 0.1
                    else: clickStep

    let (s, e) = if startVal < endVal: (startVal, endVal)
                 else: (endVal, startVal)
    min(max(newValue + gui.scrollBarClickDir * clickStep, s), e)

  if isActive(id):
    case gui.scrollBarState
    of sbsDefault:
      if insideThumb:
        gui.y0 = gui.my
        if gui.shiftDown:
          disableCursor()
          gui.scrollBarState = sbsDragHidden
        else:
          gui.scrollBarState = sbsDragNormal
      else:
        let s = sgn(endVal - startVal).float
        if gui.my < thumbY: gui.scrollBarClickDir = -1 * s
        else:               gui.scrollBarClickDir =  1 * s
        gui.scrollBarState = sbsTrackClickFirst
        gui.t0 = getTime()

    of sbsDragNormal:
      if gui.shiftDown:
        disableCursor()
        gui.scrollBarState = sbsDragHidden
      else:
        let dy = gui.my - gui.y0

        newThumbY = min(max(thumbY + dy, thumbMinY), thumbMaxY)
        newValue = calcNewValue(newThumbY)

        gui.y0 = min(max(gui.my, thumbMinY), thumbMaxY + thumbH)

    of sbsDragHidden:
      # Technically, the cursor can move outside the widget when it's disabled
      # in "drag hidden" mode, and then it will cease to be "hot". But in
      # order to not break the tooltip processing logic, we're making here
      # sure the widget is always hot in "drag hidden" mode.
      setHot(id)

      if gui.shiftDown:
        let d = if gui.altDown: ScrollBarUltraFineDragDivisor
                else:           ScrollBarFineDragDivisor
        let dy = (gui.my - gui.y0) / d

        newThumbY = min(max(thumbY + dy, thumbMinY), thumbMaxY)
        newValue = calcNewValue(newThumbY)

        gui.y0 = gui.my
        gui.dragX = -1.0
        gui.dragY = newThumbY + thumbH*0.5
      else:
        gui.scrollBarState = sbsDragNormal
        enableCursor()
        setCursorPosY(gui.dragY)
        gui.my = gui.dragY
        gui.y0 = gui.dragY

    of sbsTrackClickFirst:
      newValue = calcNewValueTrackClick()
      newThumbY = calcThumbY(newValue)

      gui.scrollBarState = sbsTrackClickDelay
      gui.t0 = getTime()

    of sbsTrackClickDelay:
      if getTime() - gui.t0 > ScrollBarTrackClickRepeatDelay:
        gui.scrollBarState = sbsTrackClickRepeat

    of sbsTrackClickRepeat:
      if isHot(id):
        if getTime() - gui.t0 > ScrollBarTrackClickRepeatTimeout:
          newValue = calcNewValueTrackClick()
          newThumbY = calcThumbY(newValue)

          if gui.scrollBarClickDir * sgn(endVal - startVal).float > 0:
            if newThumbY + thumbH > gui.my:
              newThumbY = thumbY
              newValue = value
          else:
            if newThumbY < gui.my:
              newThumbY = thumbY
              newValue = value

          gui.t0 = getTime()
      else:
        gui.t0 = getTime()

  result = newValue

  # Draw track
  let drawState = if isHot(id) and noActiveItem(): dsHover
    elif isActive(id): dsActive
    else: dsNormal

  let trackColor = case drawState
    of dsHover:  GRAY_HI
    of dsActive: GRAY_MID
    else:        GRAY_MID

  vg.beginPath()
  vg.roundedRect(x, y, w, h, 5)
  vg.fillColor(trackColor)
  vg.fill()

  # Draw thumb
  let thumbColor = case drawState
    of dsHover: GRAY_LOHI
    of dsActive:
      if gui.scrollBarState < sbsTrackClickFirst: RED
      else: GRAY_LO
    else:   GRAY_LO

  vg.beginPath()
  vg.roundedRect(x + ThumbPad, newThumbY, thumbW, thumbH, 5)
  vg.fillColor(thumbColor)
  vg.fill()

  if isHot(id):
    handleTooltipInsideWidget(id, tooltip)


template vertScrollBar*(x, y, w, h: float,
                        startVal:   float =  0.0,
                        endVal:     float =  1.0,
                        thumbSize:  float = -1.0,
                        clickStep:  float = -1.0,
                        tooltip:    string = "",
                        value:      float): float =

  let i = instantiationInfo(fullPaths = true)
  let id = generateId(i.filename, i.line, "")

  vertScrollBar(id,
                x, y, w, h,
                startVal, endVal, thumbSize, clickStep, tooltip,
                value)

# }}}
# {{{ scrollBarPost

proc scrollBarPost() =
  # Handle release active scrollbar outside of the widget
  if not gui.mbLeftDown and gui.activeItem != 0:
    case gui.scrollBarState:
    of sbsDragHidden:
      gui.scrollBarState = sbsDefault
      enableCursor()
      if gui.dragX > -1.0:
        setCursorPosX(gui.dragX)
      else:
        setCursorPosY(gui.dragY)

    else: gui.scrollBarState = sbsDefault

# }}}
# }}}
# {{{ Slider
# {{{ horizSlider

proc horizSlider(id:         int64,
                 x, y, w, h: float,
                 startVal:   float = 0.0,
                 endVal:     float = 1.0,
                 tooltip:    string = "",
                 value:      float): float =

  assert (startVal <   endVal and value >= startVal and value <= endVal  ) or
         (endVal   < startVal and value >= endVal   and value <= startVal)

  const SliderPad = 3

  let
    posMinX = x + SliderPad
    posMaxX = x + w - SliderPad

  # Calculate current slider position
  proc calcPosX(val: float): float =
    let t = invLerp(startVal, endVal, value)
    lerp(posMinX, posMaxX, t)

  let posX = calcPosX(value)

  # Hit testing
  if mouseInside(x, y, w, h):
    setHot(id)
    if gui.mbLeftDown and noActiveItem():
      setActive(id)

  # New position & value calculation
  var
    newPosX = posX
    newValue = value

  if isActive(id):
    case gui.sliderState:
    of ssDefault:
      gui.x0 = gui.mx
      gui.dragX = gui.mx
      gui.dragY = -1.0
      disableCursor()
      gui.sliderState = ssDragHidden

    of ssDragHidden:
      # Technically, the cursor can move outside the widget when it's disabled
      # in "drag hidden" mode, and then it will cease to be "hot". But in
      # order to not break the tooltip processing logic, we're making here
      # sure the widget is always hot in "drag hidden" mode.
      setHot(id)

      let d = if gui.shiftDown:
        if gui.altDown: SliderUltraFineDragDivisor
        else:           SliderFineDragDivisor
      else: 1

      let dx = (gui.mx - gui.x0) / d

      newPosX = min(max(posX + dx, posMinX), posMaxX)
      let t = invLerp(posMinX, posMaxX, newPosX)
      newValue = lerp(startVal, endVal, t)
      gui.x0 = gui.mx

  result = newValue

  # Draw slider track
  let drawState = if isHot(id) and noActiveItem(): dsHover
    elif isActive(id): dsActive
    else: dsNormal

  let fillColor = case drawState
    of dsHover: GRAY_HI
    else:       GRAY_MID

  vg.beginPath()
  vg.roundedRect(x, y, w, h, 5)
  vg.fillColor(fillColor)
  vg.fill()

  # Draw slider
  let sliderColor = case drawState
    of dsHover:  GRAY_LOHI
    of dsActive: RED
    else:        GRAY_LO

  vg.beginPath()
  vg.roundedRect(x + SliderPad, y + SliderPad,
                 newPosX - x - SliderPad, h - SliderPad*2, 5)
  vg.fillColor(sliderColor)
  vg.fill()

  vg.fontSize(19.0)
  vg.fontFace("sans-bold")
  vg.textAlign(haLeft, vaMiddle)
  vg.fillColor(white())
  let valueString = fmt"{result:.3f}"
  let tw = vg.horizontalAdvance(0,0, valueString)
  discard vg.text(x + w*0.5 - tw*0.5, y+h*0.5, valueString)

  if isHot(id):
    handleTooltipInsideWidget(id, tooltip)


template horizSlider*(x, y, w, h: float,
                      startVal:   float = 0.0,
                      endVal:     float = 1.0,
                      tooltip:    string = "",
                      value:      float): float =

  let i = instantiationInfo(fullPaths = true)
  let id = generateId(i.filename, i.line, "")

  horizSlider(id,
              x, y, w, h, startVal, endVal, tooltip,
              value)

# }}}
# {{{ vertSlider

proc vertSlider(id:         int64,
                x, y, w, h: float,
                startVal:   float = 0.0,
                endVal:     float = 1.0,
                tooltip:    string = "",
                value:      float): float =

  assert (startVal <   endVal and value >= startVal and value <= endVal  ) or
         (endVal   < startVal and value >= endVal   and value <= startVal)

  const SliderPad = 3

  let
    posMinY = y + h - SliderPad
    posMaxY = y + SliderPad

  # Calculate current slider position
  proc calcPosY(val: float): float =
    let t = invLerp(startVal, endVal, value)
    lerp(posMinY, posMaxY, t)

  let posY = calcPosY(value)

  # Hit testing
  if mouseInside(x, y, w, h):
    setHot(id)
    if gui.mbLeftDown and noActiveItem():
      setActive(id)

  # New position & value calculation
  var
    newPosY = posY
    newValue = value

  if isActive(id):
    case gui.sliderState:
    of ssDefault:
      gui.y0 = gui.my
      gui.dragX = -1.0
      gui.dragY = gui.my
      disableCursor()
      gui.sliderState = ssDragHidden

    of ssDragHidden:
      # Technically, the cursor can move outside the widget when it's disabled
      # in "drag hidden" mode, and then it will cease to be "hot". But in
      # order to not break the tooltip processing logic, we're making here
      # sure the widget is always hot in "drag hidden" mode.
      setHot(id)

      let d = if gui.shiftDown:
        if gui.altDown: SliderUltraFineDragDivisor
        else:           SliderFineDragDivisor
      else: 1

      let dy = (gui.my - gui.y0) / d

      newPosY = min(max(posY + dy, posMaxY), posMinY)
      let t = invLerp(posMinY, posMaxY, newPosY)
      newValue = lerp(startVal, endVal, t)
      gui.y0 = gui.my

  result = newValue

  # Draw slider track
  let drawState = if isHot(id) and noActiveItem(): dsHover
    elif isActive(id): dsActive
    else: dsNormal

  let fillColor = case drawState
    of dsHover: GRAY_HI
    else:       GRAY_MID

  vg.beginPath()
  vg.roundedRect(x, y, w, h, 5)
  vg.fillColor(fillColor)
  vg.fill()

  # Draw slider
  let sliderColor = case drawState
    of dsHover:  GRAY_LOHI
    of dsActive: RED
    else:        GRAY_LO

  vg.beginPath()
  vg.roundedRect(x + SliderPad, newPosY,
                 w - SliderPad*2, y + h - newPosY - SliderPad, 5)
  vg.fillColor(sliderColor)
  vg.fill()

  if isHot(id):
    handleTooltipInsideWidget(id, tooltip)


template vertSlider*(x, y, w, h: float,
                     startVal:   float = 0.0,
                     endVal:     float = 1.0,
                     tooltip:    string = "",
                     value:      float): float =

  let i = instantiationInfo(fullPaths = true)
  let id = generateId(i.filename, i.line, "")

  vertSlider(id,
             x, y, w, h,
             startVal, endVal, tooltip,
             value)

# }}}
# {{{ sliderPost

proc sliderPost() =
  # Handle release active slider outside of the widget
  if not gui.mbLeftDown and gui.activeItem != 0:
    case gui.sliderState:
    of ssDragHidden:
      gui.sliderState = ssDefault
      enableCursor()
      if gui.dragX > -1.0:
        setCursorPosX(gui.dragX)
      else:
        setCursorPosY(gui.dragY)

    else: gui.sliderState = ssDefault

# }}}
# }}}

# {{{ init()

proc init*(nvg: NVGContext) =
  RED       = rgb(1.0, 0.4, 0.4)
  GRAY_MID  = gray(0.6)
  GRAY_HI   = gray(0.8)
  GRAY_LO   = gray(0.25)
  GRAY_LOHI = gray(0.35)

<<<<<<< HEAD
  let win = glfw.currentContext()
  win.keyCb = keyCb
=======
  vg = nvg

  let win = currentContext()
  win.charCb = charCb
>>>>>>> d9e8183b

# }}}
# {{{ beginFrame()

proc beginFrame*() =
  let win = glfw.currentContext()

  # Store mouse state
  gui.lastmx = gui.mx
  gui.lastmy = gui.my

  (gui.mx, gui.my) = win.cursorPos()

  gui.mbLeftDown   = win.mouseButtonDown(mbLeft)
  gui.mbRightDown  = win.mouseButtonDown(mbRight)
  gui.mbMiddleDown = win.mouseButtonDown(mbMiddle)

  # Store current state of all keys (for "isKeyPressed" type of processing)
  storeKeyState()

  # Store modifier key state (just for convenience for the GUI functions)
  gui.shiftDown  = win.isKeyDown(keyLeftShift) or
                   win.isKeyDown(keyRightShift)

  gui.ctrlDown   = win.isKeyDown(keyLeftControl) or
                   win.isKeyDown(keyRightControl)

  gui.altDown    = win.isKeyDown(keyLeftAlt) or
                   win.isKeyDown(keyRightAlt)

  gui.superDown  = win.isKeyDown(keyLeftSuper) or
                   win.isKeyDown(keyRightSuper)

  # Reset hot item
  gui.hotItem = 0

# }}}
# {{{ endFrame

proc endFrame*() =
#  echo fmt"hotItem: {gui.hotItem}, activeItem: {gui.activeItem}, scrollBarState: {gui.scrollBarState}"

  tooltipPost(vg)

  gui.lastHotItem = gui.hotItem

  # Widget specific postprocessing
  #
  # NOTE: These must be called before the "Active state reset" section below
  # as they usually depend on the pre-reset value of the activeItem!
  scrollBarPost()
  sliderPost()

  # Active state reset
  if gui.mbLeftDown:
    if gui.activeItem == 0 and gui.hotItem == 0:
      # LMB was pressed outside of any widget. We need to mark this as
      # a separate state so we can't just "drag into" a widget while the LMB
      # is being depressed and activate it.
      gui.activeItem = -1
  else:
    if gui.activeItem != 0:
      # If the LMB was released inside the active widget, that has already
      # been handled at this point--we're just clearing the active item here.
      # This also takes care of the case when the LMB was depressed inside the
      # widget but released outside of it.
      gui.activeItem = 0

# }}}

# vim: et:ts=2:sw=2:fdm=marker<|MERGE_RESOLUTION|>--- conflicted
+++ resolved
@@ -24,8 +24,7 @@
     sbsTrackClickRepeat
 
   TextFieldState = enum
-    tfDefault,
-    tfEdit
+    tfDefault, tfEditLMBPressed, tfEdit
 
   TooltipState = enum
     tsOff, tsShowDelay, tsShow, tsFadeOutDelay, tsFadeOut
@@ -50,6 +49,10 @@
   activeItem:     int64
   lastHotItem:    int64
 
+  # Set if a widget has captured the focus (e.g. a textfield in edit mode) so
+  # all other UI interactions (hovers, tooltips, etc.) should be disabled.
+  focusCaptured:  bool
+
   # General purpose widget states
   x0, y0:         float   # for relative mouse movement calculations
   t0:             float   # for timeouts
@@ -58,21 +61,22 @@
   # Widget-specific states
   radioButtonsActiveButton: int
 
-  dropdownState:     DropdownState
-  dropdownActive:    int64
-
-  sliderState:       SliderState
-
-  scrollBarState:    ScrollBarState
-  scrollBarClickDir: float
-
-  textFieldState:    TextFieldState
+  dropdownState:       DropdownState
+  dropdownActiveItem:  int64
+
+  sliderState:         SliderState
+
+  scrollBarState:      ScrollBarState
+  scrollBarClickDir:   float
+
+  textFieldState:      TextFieldState
+  textFieldActiveItem: int64
 
   # Internal tooltip state
-  tooltipState:      TooltipState
-  lastTooltipState:  TooltipState
-  tooltipT0:         float
-  tooltipText:       string
+  tooltipState:        TooltipState
+  lastTooltipState:    TooltipState
+  tooltipT0:           float
+  tooltipText:         string
 
 type DrawState = enum
   dsNormal, dsHover, dsActive
@@ -120,7 +124,6 @@
 
 proc disableCursor*() =
   var win = glfw.currentContext()
-  echo "DISABLE: " & $cast[int](win)
   glfw.currentContext().cursorMode = cmDisabled
 
 proc enableCursor*() =
@@ -142,11 +145,6 @@
 # }}}
 # {{{ UI helpers
 
-<<<<<<< HEAD
-var
-  gui {.threadvar.}: GuiState
-  vg  {.threadvar.}: NVGContext
-=======
 template generateId(filename: string, line: int, id: string): int64 =
   let
     hash32 = XXH32(filename & $line & id)
@@ -158,7 +156,6 @@
 proc mouseInside(x, y, w, h: float): bool =
   gui.mx >= x and gui.mx <= x+w and
   gui.my >= y and gui.my <= y+h
->>>>>>> d9e8183b
 
 template isHot(id: int64): bool =
   gui.hotItem == id
@@ -345,7 +342,7 @@
             tooltip:    string = ""): bool =
 
   # Hit testing
-  if mouseInside(x, y, w, h):
+  if not gui.focusCaptured and mouseInside(x, y, w, h):
     setHot(id)
     if gui.mbLeftDown and noActiveItem():
       setActive(id)
@@ -402,7 +399,7 @@
     CheckPad = 3
 
   # Hit testing
-  if mouseInside(x, y, w, w):
+  if not gui.focusCaptured and mouseInside(x, y, w, w):
     setHot(id)
     if gui.mbLeftDown and noActiveItem():
       setActive(id)
@@ -476,7 +473,7 @@
   # Hit testing
   let hotButton = min(int(floor((gui.mx - x) / buttonW)), numButtons-1)
 
-  if mouseInside(x, y, w, h):
+  if not gui.focusCaptured and mouseInside(x, y, w, h):
     setHot(id)
     if gui.mbLeftDown and noActiveItem():
       setActive(id)
@@ -565,16 +562,16 @@
   result = selectedItem
 
   if gui.dropdownState == dsClosed:
-    if mouseInside(x, y, w, h):
+    if not gui.focusCaptured and mouseInside(x, y, w, h):
       setHot(id)
       if gui.mbLeftDown and noActiveItem():
         setActive(id)
         gui.dropdownState = dsOpenLMBPressed
-        gui.dropdownActive = id
+        gui.dropdownActiveItem = id
 
   # We 'fall through' to the open state to avoid a 1-frame delay when clicking
   # the button
-  if gui.dropdownActive == id and gui.dropdownState >= dsOpenLMBPressed:
+  if gui.dropdownActiveItem == id and gui.dropdownState >= dsOpenLMBPressed:
 
     # Calculate the position of the box around the dropdown items
     var maxItemWidth = 0.0
@@ -597,7 +594,7 @@
       setActive(id)
     else:
       gui.dropdownState = dsClosed
-      gui.dropdownActive = 0
+      gui.dropdownActiveItem = 0
 
     hoverItem = min(int(floor((gui.my - boxY - BoxPad) / itemHeight)),
                     numItems-1)
@@ -609,7 +606,7 @@
         if hoverItem >= 0:
           result = hoverItem
           gui.dropdownState = dsClosed
-          gui.dropdownActive = 0
+          gui.dropdownActiveItem = 0
         else:
           gui.dropdownState = dsOpen
     else:
@@ -617,11 +614,11 @@
         if hoverItem >= 0:
           result = hoverItem
           gui.dropdownState = dsClosed
-          gui.dropdownActive = 0
+          gui.dropdownActiveItem = 0
 
         elif insideButton:
           gui.dropdownState = dsClosed
-          gui.dropdownActive = 0
+          gui.dropdownActiveItem = 0
 
   # Draw button
   let drawState = if isHot(id) and noActiveItem(): dsHover
@@ -699,7 +696,6 @@
 # }}}
 # {{{ textField
 
-
 proc textField(id:         int64,
                x, y, w, h: float,
                tooltip:    string = "",
@@ -713,16 +709,26 @@
       setHot(id)
       if gui.mbLeftDown and noActiveItem():
         setActive(id)
-        gui.textFieldState = tfEdit
+        gui.textFieldState = tfEditLMBPressed
+        gui.textFieldActiveItem = id
+        gui.focusCaptured = true
 
   # We 'fall through' to the edit state to avoid a 1-frame delay when going
   # into edit mode
-  if isActive(id) and gui.textFieldState == tfEdit:
-      setHot(id)
-      setActive(id)
-#    if gui.mbLeftDown and not mouseInside(x, y, w, h):
-#      gui.textFieldState = tfDefault
-    discard 
+  if gui.textFieldActiveItem == id and gui.textFieldState >= tfEditLMBPressed:
+    setHot(id)
+    setActive(id)
+
+    # LMB released inside the box selects the item under the cursor and closes
+    # the dropdown
+    if gui.textFieldState == tfEditLMBPressed:
+      if not gui.mbLeftDown:
+        gui.textFieldState = tfEdit
+    else:
+      if gui.mbLeftDown and not mouseInside(x, y, w, h):
+        gui.textFieldState = tfDefault
+        gui.textFieldActiveItem = 0
+        gui.focusCaptured = false
 
   # Draw text field
   let drawState = if isHot(id) and noActiveItem(): dsHover
@@ -803,7 +809,7 @@
   let thumbX = calcThumbX(value)
 
   # Hit testing
-  if mouseInside(x, y, w, h):
+  if not gui.focusCaptured and mouseInside(x, y, w, h):
     setHot(id)
     if gui.mbLeftDown and noActiveItem():
       setActive(id)
@@ -1008,7 +1014,7 @@
   let thumbY = calcThumbY(value)
 
   # Hit testing
-  if mouseInside(x, y, w, h):
+  if not gui.focusCaptured and mouseInside(x, y, w, h):
     setHot(id)
     if gui.mbLeftDown and noActiveItem():
       setActive(id)
@@ -1212,7 +1218,7 @@
   let posX = calcPosX(value)
 
   # Hit testing
-  if mouseInside(x, y, w, h):
+  if not gui.focusCaptured and mouseInside(x, y, w, h):
     setHot(id)
     if gui.mbLeftDown and noActiveItem():
       setActive(id)
@@ -1330,7 +1336,7 @@
   let posY = calcPosY(value)
 
   # Hit testing
-  if mouseInside(x, y, w, h):
+  if not gui.focusCaptured and mouseInside(x, y, w, h):
     setHot(id)
     if gui.mbLeftDown and noActiveItem():
       setActive(id)
@@ -1443,15 +1449,10 @@
   GRAY_LO   = gray(0.25)
   GRAY_LOHI = gray(0.35)
 
-<<<<<<< HEAD
-  let win = glfw.currentContext()
-  win.keyCb = keyCb
-=======
   vg = nvg
 
   let win = currentContext()
   win.charCb = charCb
->>>>>>> d9e8183b
 
 # }}}
 # {{{ beginFrame()
@@ -1492,7 +1493,7 @@
 # {{{ endFrame
 
 proc endFrame*() =
-#  echo fmt"hotItem: {gui.hotItem}, activeItem: {gui.activeItem}, scrollBarState: {gui.scrollBarState}"
+  echo fmt"hotItem: {gui.hotItem}, activeItem: {gui.activeItem}, textFieldState: {gui.textFieldState}"
 
   tooltipPost(vg)
 
